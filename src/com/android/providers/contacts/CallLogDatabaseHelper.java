/*
 * Copyright (C) 2015 The Android Open Source Project
 *
 * Licensed under the Apache License, Version 2.0 (the "License");
 * you may not use this file except in compliance with the License.
 * You may obtain a copy of the License at
 *
 *      http://www.apache.org/licenses/LICENSE-2.0
 *
 * Unless required by applicable law or agreed to in writing, software
 * distributed under the License is distributed on an "AS IS" BASIS,
 * WITHOUT WARRANTIES OR CONDITIONS OF ANY KIND, either express or implied.
 * See the License for the specific language governing permissions and
 * limitations under the License
 */
package com.android.providers.contacts;

import android.annotation.Nullable;
import android.content.ContentValues;
import android.content.Context;
import android.database.Cursor;
import android.database.DatabaseUtils;
import android.database.sqlite.SQLiteDatabase;
import android.database.sqlite.SQLiteOpenHelper;
import android.provider.CallLog.Calls;
import android.provider.VoicemailContract;
import android.provider.VoicemailContract.Status;
import android.provider.VoicemailContract.Voicemails;
import android.util.Log;

import com.android.internal.annotations.VisibleForTesting;
import com.android.providers.contacts.util.PropertyUtils;

/**
 * SQLite database (helper) for {@link CallLogProvider} and {@link VoicemailContentProvider}.
 */
public class CallLogDatabaseHelper {
    private static final String TAG = "CallLogDatabaseHelper";

    private static final int DATABASE_VERSION = 4;

    private static final boolean DEBUG = false; // DON'T SUBMIT WITH TRUE

    private static final String DATABASE_NAME = "calllog.db";

    private static final String SHADOW_DATABASE_NAME = "calllog_shadow.db";

    private static CallLogDatabaseHelper sInstance;

    /** Instance for the "shadow" provider. */
    private static CallLogDatabaseHelper sInstanceForShadow;

    private final Context mContext;

    private final OpenHelper mOpenHelper;
    public static final String CALLS_OPERATOR = "operator";

    public interface Tables {
        String CALLS = "calls";
        String VOICEMAIL_STATUS = "voicemail_status";
    }

    public interface DbProperties {
        String CALL_LOG_LAST_SYNCED = "call_log_last_synced";
        String CALL_LOG_LAST_SYNCED_FOR_SHADOW = "call_log_last_synced_for_shadow";
        String DATA_MIGRATED = "migrated";
    }

    /**
     * Constants used in the contacts DB helper, which are needed for migration.
     *
     * DO NOT CHANCE ANY OF THE CONSTANTS.
     */
    private interface LegacyConstants {
        /** Table name used in the contacts DB.*/
        String CALLS_LEGACY = "calls";

        /** Table name used in the contacts DB.*/
        String VOICEMAIL_STATUS_LEGACY = "voicemail_status";

        /** Prop name used in the contacts DB.*/
        String CALL_LOG_LAST_SYNCED_LEGACY = "call_log_last_synced";
    }

    private final class OpenHelper extends SQLiteOpenHelper {
        public OpenHelper(Context context, String name, SQLiteDatabase.CursorFactory factory,
                int version) {
            super(context, name, factory, version);
        }

        @Override
        public void onCreate(SQLiteDatabase db) {
            if (DEBUG) {
                Log.d(TAG, "onCreate");
            }

            PropertyUtils.createPropertiesTable(db);

            // *** NOTE ABOUT CHANGING THE DB SCHEMA ***
            //
            // The CALLS and VOICEMAIL_STATUS table used to be in the contacts2.db.  So we need to
            // migrate from these legacy tables, if exist, after creating the calllog DB, which is
            // done in migrateFromLegacyTables().
            //
            // This migration is slightly different from a regular upgrade step, because it's always
            // performed from the legacy schema (of the latest version -- because the migration
            // source is always the latest DB after all the upgrade steps) to the *latest* schema
            // at once.
            //
            // This means certain kind of changes are not doable without changing the
            // migration logic.  For example, if you rename a column in the DB, the migration step
            // will need to be updated to handle the column name change.

            db.execSQL("CREATE TABLE " + Tables.CALLS + " (" +
                    Calls._ID + " INTEGER PRIMARY KEY AUTOINCREMENT," +
                    Calls.NUMBER + " TEXT," +
                    Calls.NUMBER_PRESENTATION + " INTEGER NOT NULL DEFAULT " +
                    Calls.PRESENTATION_ALLOWED + "," +
                    Calls.POST_DIAL_DIGITS + " TEXT NOT NULL DEFAULT ''," +
                    Calls.VIA_NUMBER + " TEXT NOT NULL DEFAULT ''," +
                    Calls.DATE + " INTEGER," +
                    Calls.DURATION + " INTEGER," +
                    Calls.DATA_USAGE + " INTEGER," +
                    Calls.TYPE + " INTEGER," +
                    Calls.FEATURES + " INTEGER NOT NULL DEFAULT 0," +
                    Calls.PHONE_ACCOUNT_COMPONENT_NAME + " TEXT," +
                    Calls.PHONE_ACCOUNT_ID + " TEXT," +
                    Calls.PHONE_ACCOUNT_ADDRESS + " TEXT," +
                    Calls.PHONE_ACCOUNT_HIDDEN + " INTEGER NOT NULL DEFAULT 0," +
                    Calls.SUB_ID + " INTEGER DEFAULT -1," +
                    Calls.NEW + " INTEGER," +
                    Calls.CACHED_NAME + " TEXT," +
                    Calls.CACHED_NUMBER_TYPE + " INTEGER," +
                    Calls.CACHED_NUMBER_LABEL + " TEXT," +
                    Calls.COUNTRY_ISO + " TEXT," +
                    Calls.VOICEMAIL_URI + " TEXT," +
                    Calls.IS_READ + " INTEGER," +
                    Calls.GEOCODED_LOCATION + " TEXT," +
                    Calls.CACHED_LOOKUP_URI + " TEXT," +
                    Calls.CACHED_MATCHED_NUMBER + " TEXT," +
                    Calls.CACHED_NORMALIZED_NUMBER + " TEXT," +
                    Calls.CACHED_PHOTO_ID + " INTEGER NOT NULL DEFAULT 0," +
                    Calls.CACHED_PHOTO_URI + " TEXT," +
                    Calls.CACHED_FORMATTED_NUMBER + " TEXT," +
                    Calls.ADD_FOR_ALL_USERS + " INTEGER NOT NULL DEFAULT 1," +
                    Calls.LAST_MODIFIED + " INTEGER DEFAULT 0," +
                    Voicemails._DATA + " TEXT," +
                    Voicemails.HAS_CONTENT + " INTEGER," +
                    Voicemails.MIME_TYPE + " TEXT," +
                    Voicemails.SOURCE_DATA + " TEXT," +
                    Voicemails.SOURCE_PACKAGE + " TEXT," +
                    Voicemails.TRANSCRIPTION + " TEXT," +
                    Voicemails.STATE + " INTEGER," +
                    Voicemails.DIRTY + " INTEGER NOT NULL DEFAULT 0," +
                    Voicemails.DELETED + " INTEGER NOT NULL DEFAULT 0," +
<<<<<<< HEAD
                    CALLS_OPERATOR + " TEXT" +
=======
                    Voicemails.BACKED_UP + " INTEGER NOT NULL DEFAULT 0," +
                    Voicemails.RESTORED + " INTEGER NOT NULL DEFAULT 0," +
                    Voicemails.ARCHIVED + " INTEGER NOT NULL DEFAULT 0," +
                    Voicemails.IS_OMTP_VOICEMAIL + " INTEGER NOT NULL DEFAULT 0" +
>>>>>>> f097acc6
                    ");");

            db.execSQL("CREATE TABLE " + Tables.VOICEMAIL_STATUS + " (" +
                    VoicemailContract.Status._ID + " INTEGER PRIMARY KEY AUTOINCREMENT," +
                    VoicemailContract.Status.SOURCE_PACKAGE + " TEXT NOT NULL," +
                    VoicemailContract.Status.PHONE_ACCOUNT_COMPONENT_NAME + " TEXT," +
                    VoicemailContract.Status.PHONE_ACCOUNT_ID + " TEXT," +
                    VoicemailContract.Status.SETTINGS_URI + " TEXT," +
                    VoicemailContract.Status.VOICEMAIL_ACCESS_URI + " TEXT," +
                    VoicemailContract.Status.CONFIGURATION_STATE + " INTEGER," +
                    VoicemailContract.Status.DATA_CHANNEL_STATE + " INTEGER," +
                    VoicemailContract.Status.NOTIFICATION_CHANNEL_STATE + " INTEGER," +
                    VoicemailContract.Status.QUOTA_OCCUPIED + " INTEGER DEFAULT -1," +
                    VoicemailContract.Status.QUOTA_TOTAL + " INTEGER DEFAULT -1," +
                    VoicemailContract.Status.SOURCE_TYPE + " TEXT" +
                    ");");

            migrateFromLegacyTables(db);
        }

        @Override
        public void onUpgrade(SQLiteDatabase db, int oldVersion, int newVersion) {
            if (DEBUG) {
                Log.d(TAG, "onUpgrade");
            }

            if (oldVersion < 3) {
                upgradeToVersion3(db);
            }

            if (oldVersion < 4) {
                upgradeToVersion4(db);
            }
        }
    }

    @VisibleForTesting
    CallLogDatabaseHelper(Context context, String databaseName) {
        mContext = context;
        mOpenHelper = new OpenHelper(mContext, databaseName, /* factory=*/ null, DATABASE_VERSION);
    }

    public static synchronized CallLogDatabaseHelper getInstance(Context context) {
        if (sInstance == null) {
            sInstance = new CallLogDatabaseHelper(context, DATABASE_NAME);
        }
        return sInstance;
    }

    public static synchronized CallLogDatabaseHelper getInstanceForShadow(Context context) {
        if (sInstanceForShadow == null) {
            // Shadow provider is always encryption-aware.
            sInstanceForShadow = new CallLogDatabaseHelper(
                    context.createDeviceProtectedStorageContext(), SHADOW_DATABASE_NAME);
        }
        return sInstanceForShadow;
    }

    public SQLiteDatabase getReadableDatabase() {
        return mOpenHelper.getReadableDatabase();
    }

    public SQLiteDatabase getWritableDatabase() {
        return mOpenHelper.getWritableDatabase();
    }

    public String getProperty(String key, String defaultValue) {
        return PropertyUtils.getProperty(getReadableDatabase(), key, defaultValue);
    }

    public void setProperty(String key, String value) {
        PropertyUtils.setProperty(getWritableDatabase(), key, value);
    }

    /**
     * Add the {@link Status.SOURCE_TYPE} Column to the VoicemailStatus Database.
     */
    private void upgradeToVersion3(SQLiteDatabase db) {
        db.execSQL("ALTER TABLE " + Tables.VOICEMAIL_STATUS + " ADD " + Status.SOURCE_TYPE +
                " TEXT;");
        db.execSQL("ALTER TABLE " + Tables.CALLS + " ADD " + CALLS_OPERATOR
                + " TEXT;");
    }

    private void upgradeToVersion4(SQLiteDatabase db) {
        // Intentionally empty. Lineage (pre cafrebase) had the version 4 schema, but
        // never updated the database's user_version, so technically database version 3
        // included what used to be here. Shit hax.
    }

    /**
     * Add {@link Voicemails.BACKED_UP} {@link Voicemails.ARCHIVE} {@link
     * Voicemails.IS_OMTP_VOICEMAIL} column to the CallLog database.
     */
    private void upgradeToVersion4(SQLiteDatabase db) {
        db.execSQL("ALTER TABLE calls ADD backed_up INTEGER NOT NULL DEFAULT 0");
        db.execSQL("ALTER TABLE calls ADD restored INTEGER NOT NULL DEFAULT 0");
        db.execSQL("ALTER TABLE calls ADD archived INTEGER NOT NULL DEFAULT 0");
        db.execSQL("ALTER TABLE calls ADD is_omtp_voicemail INTEGER NOT NULL DEFAULT 0");
    }

    /**
     * Perform the migration from the contacts2.db (of the latest version) to the current calllog/
     * voicemail status tables.
     */
    private void migrateFromLegacyTables(SQLiteDatabase calllog) {
        final SQLiteDatabase contacts = getContactsWritableDatabaseForMigration();

        if (contacts == null) {
            Log.w(TAG, "Contacts DB == null, skipping migration. (running tests?)");
            return;
        }
        if (DEBUG) {
            Log.d(TAG, "migrateFromLegacyTables");
        }

        if ("1".equals(PropertyUtils.getProperty(calllog, DbProperties.DATA_MIGRATED, ""))) {
            return;
        }

        Log.i(TAG, "Migrating from old tables...");

        contacts.beginTransaction();
        try {
            if (!tableExists(contacts, LegacyConstants.CALLS_LEGACY)
                    || !tableExists(contacts, LegacyConstants.VOICEMAIL_STATUS_LEGACY)) {
                // This is fine on new devices. (or after a "clear data".)
                Log.i(TAG, "Source tables don't exist.");
                return;
            }
            calllog.beginTransaction();
            try {

                final ContentValues cv = new ContentValues();

                try (Cursor source = contacts.rawQuery(
                        "SELECT * FROM " + LegacyConstants.CALLS_LEGACY, null)) {
                    while (source.moveToNext()) {
                        cv.clear();

                        DatabaseUtils.cursorRowToContentValues(source, cv);
                        cv.remove("duration_type");
                        cv.remove("origin");
                        cv.remove("plugin_package_name");
                        cv.remove("plugin_user_handle");
                        cv.remove("subscription");

                        calllog.insertOrThrow(Tables.CALLS, null, cv);
                    }
                }

                try (Cursor source = contacts.rawQuery("SELECT * FROM " +
                        LegacyConstants.VOICEMAIL_STATUS_LEGACY, null)) {
                    while (source.moveToNext()) {
                        cv.clear();

                        DatabaseUtils.cursorRowToContentValues(source, cv);

                        calllog.insertOrThrow(Tables.VOICEMAIL_STATUS, null, cv);
                    }
                }

                contacts.execSQL("DROP TABLE " + LegacyConstants.CALLS_LEGACY + ";");
                contacts.execSQL("DROP TABLE " + LegacyConstants.VOICEMAIL_STATUS_LEGACY + ";");

                // Also copy the last sync time.
                PropertyUtils.setProperty(calllog, DbProperties.CALL_LOG_LAST_SYNCED,
                        PropertyUtils.getProperty(contacts,
                                LegacyConstants.CALL_LOG_LAST_SYNCED_LEGACY, null));

                Log.i(TAG, "Migration completed.");

                calllog.setTransactionSuccessful();
            } finally {
                calllog.endTransaction();
            }

            contacts.setTransactionSuccessful();
        } catch (RuntimeException e) {
            // We don't want to be stuck here, so we just swallow exceptions...
            Log.w(TAG, "Exception caught during migration", e);
        } finally {
            contacts.endTransaction();
        }
        PropertyUtils.setProperty(calllog, DbProperties.DATA_MIGRATED, "1");
    }

    @VisibleForTesting
    static boolean tableExists(SQLiteDatabase db, String table) {
        return DatabaseUtils.longForQuery(db,
                "select count(*) from sqlite_master where type='table' and name=?",
                new String[] {table}) > 0;
    }

    @VisibleForTesting
    @Nullable // We return null during tests when migration is not needed.
    SQLiteDatabase getContactsWritableDatabaseForMigration() {
        return ContactsDatabaseHelper.getInstance(mContext).getWritableDatabase();
    }

    @VisibleForTesting
    void closeForTest() {
        mOpenHelper.close();
    }

    public void wipeForTest() {
        getWritableDatabase().execSQL("DELETE FROM " + Tables.CALLS);
    }
}<|MERGE_RESOLUTION|>--- conflicted
+++ resolved
@@ -37,7 +37,7 @@
 public class CallLogDatabaseHelper {
     private static final String TAG = "CallLogDatabaseHelper";
 
-    private static final int DATABASE_VERSION = 4;
+    private static final int DATABASE_VERSION = 5;
 
     private static final boolean DEBUG = false; // DON'T SUBMIT WITH TRUE
 
@@ -152,15 +152,12 @@
                     Voicemails.TRANSCRIPTION + " TEXT," +
                     Voicemails.STATE + " INTEGER," +
                     Voicemails.DIRTY + " INTEGER NOT NULL DEFAULT 0," +
+                    CALLS_OPERATOR + " TEXT," +
                     Voicemails.DELETED + " INTEGER NOT NULL DEFAULT 0," +
-<<<<<<< HEAD
-                    CALLS_OPERATOR + " TEXT" +
-=======
                     Voicemails.BACKED_UP + " INTEGER NOT NULL DEFAULT 0," +
                     Voicemails.RESTORED + " INTEGER NOT NULL DEFAULT 0," +
                     Voicemails.ARCHIVED + " INTEGER NOT NULL DEFAULT 0," +
                     Voicemails.IS_OMTP_VOICEMAIL + " INTEGER NOT NULL DEFAULT 0" +
->>>>>>> f097acc6
                     ");");
 
             db.execSQL("CREATE TABLE " + Tables.VOICEMAIL_STATUS + " (" +
@@ -194,6 +191,10 @@
             if (oldVersion < 4) {
                 upgradeToVersion4(db);
             }
+
+            if (oldVersion < 5) {
+                upgradeToVersion5(db);
+            }
         }
     }
 
@@ -255,7 +256,7 @@
      * Add {@link Voicemails.BACKED_UP} {@link Voicemails.ARCHIVE} {@link
      * Voicemails.IS_OMTP_VOICEMAIL} column to the CallLog database.
      */
-    private void upgradeToVersion4(SQLiteDatabase db) {
+    private void upgradeToVersion5(SQLiteDatabase db) {
         db.execSQL("ALTER TABLE calls ADD backed_up INTEGER NOT NULL DEFAULT 0");
         db.execSQL("ALTER TABLE calls ADD restored INTEGER NOT NULL DEFAULT 0");
         db.execSQL("ALTER TABLE calls ADD archived INTEGER NOT NULL DEFAULT 0");
