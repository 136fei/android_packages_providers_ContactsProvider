--- conflicted
+++ resolved
@@ -301,13 +301,10 @@
     private static final String FREQUENT_ORDER_BY = DataUsageStatColumns.TIMES_USED + " DESC,"
             + Contacts.DISPLAY_NAME + " COLLATE LOCALIZED ASC";
     private static String WITHOUT_SIM_FLAG  = "no_sim";
-<<<<<<< HEAD
-=======
 
     private boolean isWhereAppended = false;
 
     public static final String ADD_GROUP_MEMBERS = "add_group_members";
->>>>>>> b7da0059
 
     private static final int CONTACTS = 1000;
     private static final int CONTACTS_ID = 1001;
@@ -7447,10 +7444,7 @@
         if (!TextUtils.isEmpty(sbWhere.toString())) {
             if ("true".equals(withoutSim)) {
                 qb.appendWhere(sbWhere.toString());
-<<<<<<< HEAD
-=======
                 isWhereAppended = true;
->>>>>>> b7da0059
             } else {
                 sb.append(sbWhere.toString());
             }
